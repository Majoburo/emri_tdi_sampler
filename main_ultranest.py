--- conflicted
+++ resolved
@@ -83,11 +83,7 @@
     np.pi / 3,     # Phi_r0: initial phase (radial)
 ]
 
-<<<<<<< HEAD
-#5.770401  1.422654  0.843247  10.954791  0.01203  0.027183  1.580719
-
-=======
->>>>>>> 4dff1e9d
+
 theta0 = np.array(theta0, dtype=float)
 
 param_names = ["m1","m2","a","p0","e0","x0","dist","qS","phiS","qK","phiK","Phi_phi0","Phi_theta0","Phi_r0"]
